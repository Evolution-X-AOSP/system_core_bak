/*
 * Copyright (C) 2018 The Android Open Source Project
 *
 * Licensed under the Apache License, Version 2.0 (the "License");
 * you may not use this file except in compliance with the License.
 * You may obtain a copy of the License at
 *
 *      http://www.apache.org/licenses/LICENSE-2.0
 *
 * Unless required by applicable law or agreed to in writing, software
 * distributed under the License is distributed on an "AS IS" BASIS,
 * WITHOUT WARRANTIES OR CONDITIONS OF ANY KIND, either express or implied.
 * See the License for the specific language governing permissions and
 * limitations under the License.
 */

#pragma once

#include <string>
#include <vector>

#include "file_sync_protocol.h"

bool do_sync_ls(const char* path);
bool do_sync_push(const std::vector<const char*>& srcs, const char* dst, bool sync,
<<<<<<< HEAD
                  CompressionType compression);
=======
                  CompressionType compression, bool dry_run);
>>>>>>> be9dfac3
bool do_sync_pull(const std::vector<const char*>& srcs, const char* dst, bool copy_attrs,
                  CompressionType compression, const char* name = nullptr);

bool do_sync_sync(const std::string& lpath, const std::string& rpath, bool list_only,
<<<<<<< HEAD
                  CompressionType compression);
=======
                  CompressionType compression, bool dry_run);
>>>>>>> be9dfac3
<|MERGE_RESOLUTION|>--- conflicted
+++ resolved
@@ -23,17 +23,9 @@
 
 bool do_sync_ls(const char* path);
 bool do_sync_push(const std::vector<const char*>& srcs, const char* dst, bool sync,
-<<<<<<< HEAD
-                  CompressionType compression);
-=======
                   CompressionType compression, bool dry_run);
->>>>>>> be9dfac3
 bool do_sync_pull(const std::vector<const char*>& srcs, const char* dst, bool copy_attrs,
                   CompressionType compression, const char* name = nullptr);
 
 bool do_sync_sync(const std::string& lpath, const std::string& rpath, bool list_only,
-<<<<<<< HEAD
-                  CompressionType compression);
-=======
-                  CompressionType compression, bool dry_run);
->>>>>>> be9dfac3
+                  CompressionType compression, bool dry_run);