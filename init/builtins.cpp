/*
 * Copyright (C) 2008 The Android Open Source Project
 *
 * Licensed under the Apache License, Version 2.0 (the "License");
 * you may not use this file except in compliance with the License.
 * You may obtain a copy of the License at
 *
 *      http://www.apache.org/licenses/LICENSE-2.0
 *
 * Unless required by applicable law or agreed to in writing, software
 * distributed under the License is distributed on an "AS IS" BASIS,
 * WITHOUT WARRANTIES OR CONDITIONS OF ANY KIND, either express or implied.
 * See the License for the specific language governing permissions and
 * limitations under the License.
 */

#include <errno.h>
#include <fcntl.h>
#include <mntent.h>
#include <net/if.h>
#include <signal.h>
#include <stdio.h>
#include <stdlib.h>
#include <string.h>
#include <sys/socket.h>
#include <sys/mount.h>
#include <sys/resource.h>
#include <sys/time.h>
#include <sys/types.h>
#include <sys/stat.h>
#include <sys/wait.h>
#include <unistd.h>
#include <linux/loop.h>
#include <ext4_crypt_init_extensions.h>

#include <selinux/selinux.h>
#include <selinux/label.h>

#include <fs_mgr.h>
#include <base/stringprintf.h>
#include <cutils/partition_utils.h>
#include <cutils/android_reboot.h>
#include <logwrap/logwrap.h>
#include <private/android_filesystem_config.h>

#include "action.h"
#include "init.h"
#include "keywords.h"
#include "property_service.h"
#include "devices.h"
#include "init_parser.h"
#include "util.h"
#include "log.h"

#define chmod DO_NOT_USE_CHMOD_USE_FCHMODAT_SYMLINK_NOFOLLOW
#define UNMOUNT_CHECK_MS 5000
#define UNMOUNT_CHECK_TIMES 10

int add_environment(const char *name, const char *value);

// System call provided by bionic but not in any header file.
extern "C" int init_module(void *, unsigned long, const char *);

static int insmod(const char *filename, const char *options)
{
    std::string module;
    if (!read_file(filename, &module)) {
        return -1;
    }

    // TODO: use finit_module for >= 3.8 kernels.
    return init_module(&module[0], module.size(), options);
}

static int __ifupdown(const char *interface, int up)
{
    struct ifreq ifr;
    int s, ret;

    strlcpy(ifr.ifr_name, interface, IFNAMSIZ);

    s = socket(AF_INET, SOCK_DGRAM, 0);
    if (s < 0)
        return -1;

    ret = ioctl(s, SIOCGIFFLAGS, &ifr);
    if (ret < 0) {
        goto done;
    }

    if (up)
        ifr.ifr_flags |= IFF_UP;
    else
        ifr.ifr_flags &= ~IFF_UP;

    ret = ioctl(s, SIOCSIFFLAGS, &ifr);

done:
    close(s);
    return ret;
}

static void service_start_if_not_disabled(struct service *svc)
{
    if (!(svc->flags & SVC_DISABLED)) {
        service_start(svc, NULL);
    } else {
        svc->flags |= SVC_DISABLED_START;
    }
}

static void unmount_and_fsck(const struct mntent *entry)
{
    if (strcmp(entry->mnt_type, "f2fs") && strcmp(entry->mnt_type, "ext4"))
        return;

    /* First, lazily unmount the directory. This unmount request finishes when
     * all processes that open a file or directory in |entry->mnt_dir| exit.
     */
    TEMP_FAILURE_RETRY(umount2(entry->mnt_dir, MNT_DETACH));

    /* Next, kill all processes except init, kthreadd, and kthreadd's
     * children to finish the lazy unmount. Killing all processes here is okay
     * because this callback function is only called right before reboot().
     * It might be cleaner to selectively kill processes that actually use
     * |entry->mnt_dir| rather than killing all, probably by reusing a function
     * like killProcessesWithOpenFiles() in vold/, but the selinux policy does
     * not allow init to scan /proc/<pid> files which the utility function
     * heavily relies on. The policy does not allow the process to execute
     * killall/pkill binaries either. Note that some processes might
     * automatically restart after kill(), but that is not really a problem
     * because |entry->mnt_dir| is no longer visible to such new processes.
     */
    service_for_each(service_stop);
    TEMP_FAILURE_RETRY(kill(-1, SIGKILL));

    int count = 0;
    while (count++ < UNMOUNT_CHECK_TIMES) {
        int fd = TEMP_FAILURE_RETRY(open(entry->mnt_fsname, O_RDONLY | O_EXCL));
        if (fd >= 0) {
            /* |entry->mnt_dir| has sucessfully been unmounted. */
            close(fd);
            break;
        } else if (errno == EBUSY) {
            /* Some processes using |entry->mnt_dir| are still alive. Wait for a
             * while then retry.
             */
            TEMP_FAILURE_RETRY(
                usleep(UNMOUNT_CHECK_MS * 1000 / UNMOUNT_CHECK_TIMES));
            continue;
        } else {
            /* Cannot open the device. Give up. */
            return;
        }
    }

    int st;
    if (!strcmp(entry->mnt_type, "f2fs")) {
        const char *f2fs_argv[] = {
            "/system/bin/fsck.f2fs", "-f", entry->mnt_fsname,
        };
        android_fork_execvp_ext(ARRAY_SIZE(f2fs_argv), (char **)f2fs_argv,
                                &st, true, LOG_KLOG, true, NULL);
    } else if (!strcmp(entry->mnt_type, "ext4")) {
        const char *ext4_argv[] = {
            "/system/bin/e2fsck", "-f", "-y", entry->mnt_fsname,
        };
        android_fork_execvp_ext(ARRAY_SIZE(ext4_argv), (char **)ext4_argv,
                                &st, true, LOG_KLOG, true, NULL);
    }
}

int do_class_start(const std::vector<std::string>& args)
{
        /* Starting a class does not start services
         * which are explicitly disabled.  They must
         * be started individually.
         */
    service_for_each_class(args[1].c_str(), service_start_if_not_disabled);
    return 0;
}

int do_class_stop(const std::vector<std::string>& args)
{
    service_for_each_class(args[1].c_str(), service_stop);
    return 0;
}

int do_class_reset(const std::vector<std::string>& args)
{
    service_for_each_class(args[1].c_str(), service_reset);
    return 0;
}

int do_domainname(const std::vector<std::string>& args)
{
    return write_file("/proc/sys/kernel/domainname", args[1].c_str());
}

int do_enable(const std::vector<std::string>& args)
{
    struct service *svc;
    svc = service_find_by_name(args[1].c_str());
    if (svc) {
        svc->flags &= ~(SVC_DISABLED | SVC_RC_DISABLED);
        if (svc->flags & SVC_DISABLED_START) {
            service_start(svc, NULL);
        }
    } else {
        return -1;
    }
    return 0;
}

int do_exec(const std::vector<std::string>& args) {
    std::vector<char*> strs;
    strs.reserve(args.size());
    for (const auto& s : args) {
        strs.push_back(const_cast<char*>(s.c_str()));
    }
    service* svc = make_exec_oneshot_service(strs.size(), &strs[0]);
    if (svc == NULL) {
        return -1;
    }
    service_start(svc, NULL);
    return 0;
}

int do_export(const std::vector<std::string>& args)
{
    return add_environment(args[1].c_str(), args[2].c_str());
}

int do_hostname(const std::vector<std::string>& args)
{
    return write_file("/proc/sys/kernel/hostname", args[1].c_str());
}

int do_ifup(const std::vector<std::string>& args)
{
    return __ifupdown(args[1].c_str(), 1);
}

int do_insmod(const std::vector<std::string>& args)
{
    std::string options;

    if (args.size() > 2) {
        options += args[2];
        for (std::size_t i = 3; i < args.size(); ++i) {
            options += ' ';
            options += args[i];
        }
    }

    return insmod(args[1].c_str(), options.c_str());
}

int do_mkdir(const std::vector<std::string>& args)
{
    mode_t mode = 0755;
    int ret;

    /* mkdir <path> [mode] [owner] [group] */

    if (args.size() >= 3) {
        mode = std::stoul(args[2], 0, 8);
    }

    ret = make_dir(args[1].c_str(), mode);
    /* chmod in case the directory already exists */
    if (ret == -1 && errno == EEXIST) {
        ret = fchmodat(AT_FDCWD, args[1].c_str(), mode, AT_SYMLINK_NOFOLLOW);
    }
    if (ret == -1) {
        return -errno;
    }

    if (args.size() >= 4) {
        uid_t uid = decode_uid(args[3].c_str());
        gid_t gid = -1;

        if (args.size() == 5) {
            gid = decode_uid(args[4].c_str());
        }

        if (lchown(args[1].c_str(), uid, gid) == -1) {
            return -errno;
        }

        /* chown may have cleared S_ISUID and S_ISGID, chmod again */
        if (mode & (S_ISUID | S_ISGID)) {
            ret = fchmodat(AT_FDCWD, args[1].c_str(), mode, AT_SYMLINK_NOFOLLOW);
            if (ret == -1) {
                return -errno;
            }
        }
    }

    return e4crypt_set_directory_policy(args[1].c_str());
}

static struct {
    const char *name;
    unsigned flag;
} mount_flags[] = {
    { "noatime",    MS_NOATIME },
    { "noexec",     MS_NOEXEC },
    { "nosuid",     MS_NOSUID },
    { "nodev",      MS_NODEV },
    { "nodiratime", MS_NODIRATIME },
    { "ro",         MS_RDONLY },
    { "rw",         0 },
    { "remount",    MS_REMOUNT },
    { "bind",       MS_BIND },
    { "rec",        MS_REC },
    { "unbindable", MS_UNBINDABLE },
    { "private",    MS_PRIVATE },
    { "slave",      MS_SLAVE },
    { "shared",     MS_SHARED },
    { "defaults",   0 },
    { 0,            0 },
};

#define DATA_MNT_POINT "/data"

/* mount <type> <device> <path> <flags ...> <options> */
int do_mount(const std::vector<std::string>& args)
{
    char tmp[64];
    const char *source, *target, *system;
    const char *options = NULL;
    unsigned flags = 0;
    std::size_t na = 0;
    int n, i;
    int wait = 0;

    for (na = 4; na < args.size(); na++) {
        for (i = 0; mount_flags[i].name; i++) {
            if (!args[na].compare(mount_flags[i].name)) {
                flags |= mount_flags[i].flag;
                break;
            }
        }

        if (!mount_flags[i].name) {
            if (!args[na].compare("wait"))
                wait = 1;
            /* if our last argument isn't a flag, wolf it up as an option string */
            else if (na + 1 == args.size())
                options = args[na].c_str();
        }
    }

    system = args[1].c_str();
    source = args[2].c_str();
    target = args[3].c_str();

    if (!strncmp(source, "mtd@", 4)) {
        n = mtd_name_to_number(source + 4);
        if (n < 0) {
            return -1;
        }

        snprintf(tmp, sizeof(tmp), "/dev/block/mtdblock%d", n);

        if (wait)
            wait_for_file(tmp, COMMAND_RETRY_TIMEOUT);
        if (mount(tmp, target, system, flags, options) < 0) {
            return -1;
        }

        goto exit_success;
    } else if (!strncmp(source, "loop@", 5)) {
        int mode, loop, fd;
        struct loop_info info;

        mode = (flags & MS_RDONLY) ? O_RDONLY : O_RDWR;
        fd = open(source + 5, mode | O_CLOEXEC);
        if (fd < 0) {
            return -1;
        }

        for (n = 0; ; n++) {
            snprintf(tmp, sizeof(tmp), "/dev/block/loop%d", n);
            loop = open(tmp, mode | O_CLOEXEC);
            if (loop < 0) {
                close(fd);
                return -1;
            }

            /* if it is a blank loop device */
            if (ioctl(loop, LOOP_GET_STATUS, &info) < 0 && errno == ENXIO) {
                /* if it becomes our loop device */
                if (ioctl(loop, LOOP_SET_FD, fd) >= 0) {
                    close(fd);

                    if (mount(tmp, target, system, flags, options) < 0) {
                        ioctl(loop, LOOP_CLR_FD, 0);
                        close(loop);
                        return -1;
                    }

                    close(loop);
                    goto exit_success;
                }
            }

            close(loop);
        }

        close(fd);
        ERROR("out of loopback devices");
        return -1;
    } else {
        if (wait)
            wait_for_file(source, COMMAND_RETRY_TIMEOUT);
        if (mount(source, target, system, flags, options) < 0) {
            return -1;
        }

    }

exit_success:
    return 0;

}

static int wipe_data_via_recovery()
{
    mkdir("/cache/recovery", 0700);
    int fd = open("/cache/recovery/command", O_RDWR|O_CREAT|O_TRUNC|O_CLOEXEC, 0600);
    if (fd >= 0) {
        write(fd, "--wipe_data\n", strlen("--wipe_data\n") + 1);
        write(fd, "--reason=wipe_data_via_recovery\n", strlen("--reason=wipe_data_via_recovery\n") + 1);
        close(fd);
    } else {
        ERROR("could not open /cache/recovery/command\n");
        return -1;
    }
    android_reboot(ANDROID_RB_RESTART2, 0, "recovery");
    while (1) { pause(); }  // never reached
}

/*
 * This function might request a reboot, in which case it will
 * not return.
 */
int do_mount_all(const std::vector<std::string>& args)
{
    pid_t pid;
    int ret = -1;
    int child_ret = -1;
    int status;
    struct fstab *fstab;

    if (args.size() != 2) {
        return -1;
    }
    const char* fstabfile = args[1].c_str();
    /*
     * Call fs_mgr_mount_all() to mount all filesystems.  We fork(2) and
     * do the call in the child to provide protection to the main init
     * process if anything goes wrong (crash or memory leak), and wait for
     * the child to finish in the parent.
     */
    pid = fork();
    if (pid > 0) {
        /* Parent.  Wait for the child to return */
        int wp_ret = TEMP_FAILURE_RETRY(waitpid(pid, &status, 0));
        if (wp_ret < 0) {
            /* Unexpected error code. We will continue anyway. */
            NOTICE("waitpid failed rc=%d: %s\n", wp_ret, strerror(errno));
        }

        if (WIFEXITED(status)) {
            ret = WEXITSTATUS(status);
        } else {
            ret = -1;
        }
    } else if (pid == 0) {
        /* child, call fs_mgr_mount_all() */
        klog_set_level(6);  /* So we can see what fs_mgr_mount_all() does */
        fstab = fs_mgr_read_fstab(fstabfile);
        child_ret = fs_mgr_mount_all(fstab);
        fs_mgr_free_fstab(fstab);
        if (child_ret == -1) {
            ERROR("fs_mgr_mount_all returned an error\n");
        }
        _exit(child_ret);
    } else {
        /* fork failed, return an error */
        return -1;
    }

    if (ret == FS_MGR_MNTALL_DEV_NEEDS_ENCRYPTION) {
        property_set("vold.decrypt", "trigger_encryption");
    } else if (ret == FS_MGR_MNTALL_DEV_MIGHT_BE_ENCRYPTED) {
        property_set("ro.crypto.state", "encrypted");
        property_set("ro.crypto.type", "block");
        property_set("vold.decrypt", "trigger_default_encryption");
    } else if (ret == FS_MGR_MNTALL_DEV_NOT_ENCRYPTED) {
        property_set("ro.crypto.state", "unencrypted");
        /* If fs_mgr determined this is an unencrypted device, then trigger
         * that action.
         */
        ActionManager::GetInstance().QueueEventTrigger("nonencrypted");
    } else if (ret == FS_MGR_MNTALL_DEV_NEEDS_RECOVERY) {
        /* Setup a wipe via recovery, and reboot into recovery */
        ERROR("fs_mgr_mount_all suggested recovery, so wiping data via recovery.\n");
        ret = wipe_data_via_recovery();
        /* If reboot worked, there is no return. */
    } else if (ret == FS_MGR_MNTALL_DEV_DEFAULT_FILE_ENCRYPTED) {
        if (e4crypt_install_keyring()) {
            return -1;
        }
        property_set("ro.crypto.state", "encrypted");
        property_set("ro.crypto.type", "file");

        // Although encrypted, we have device key, so we do not need to
        // do anything different from the nonencrypted case.
        ActionManager::GetInstance().QueueEventTrigger("nonencrypted");
    } else if (ret == FS_MGR_MNTALL_DEV_NON_DEFAULT_FILE_ENCRYPTED) {
        if (e4crypt_install_keyring()) {
            return -1;
        }
        property_set("ro.crypto.state", "encrypted");
        property_set("ro.crypto.type", "file");
        property_set("vold.decrypt", "trigger_restart_min_framework");
    } else if (ret > 0) {
        ERROR("fs_mgr_mount_all returned unexpected error %d\n", ret);
    }
    /* else ... < 0: error */

    return ret;
}

int do_swapon_all(const std::vector<std::string>& args)
{
    struct fstab *fstab;
    int ret;

    fstab = fs_mgr_read_fstab(args[1].c_str());
    ret = fs_mgr_swapon_all(fstab);
    fs_mgr_free_fstab(fstab);

    return ret;
}

int do_setprop(const std::vector<std::string>& args)
{
    const char* name = args[1].c_str();
    const char* value = args[2].c_str();
    property_set(name, value);
    return 0;
}

int do_setrlimit(const std::vector<std::string>& args)
{
    struct rlimit limit;
    int resource;
    resource = std::stoi(args[1]);
    limit.rlim_cur = std::stoi(args[2]);
    limit.rlim_max = std::stoi(args[3]);
    return setrlimit(resource, &limit);
}

int do_start(const std::vector<std::string>& args)
{
    struct service *svc;
    svc = service_find_by_name(args[1].c_str());
    if (svc) {
        service_start(svc, NULL);
    }
    return 0;
}

int do_stop(const std::vector<std::string>& args)
{
    struct service *svc;
    svc = service_find_by_name(args[1].c_str());
    if (svc) {
        service_stop(svc);
    }
    return 0;
}

int do_restart(const std::vector<std::string>& args)
{
    struct service *svc;
    svc = service_find_by_name(args[1].c_str());
    if (svc) {
        service_restart(svc);
    }
    return 0;
}

int do_powerctl(const std::vector<std::string>& args)
{
    const char* command = args[1].c_str();
    int len = 0;
    unsigned int cmd = 0;
    const char *reboot_target = "";
    void (*callback_on_ro_remount)(const struct mntent*) = NULL;

    if (strncmp(command, "shutdown", 8) == 0) {
        cmd = ANDROID_RB_POWEROFF;
        len = 8;
    } else if (strncmp(command, "reboot", 6) == 0) {
        cmd = ANDROID_RB_RESTART2;
        len = 6;
    } else {
        ERROR("powerctl: unrecognized command '%s'\n", command);
        return -EINVAL;
    }

    if (command[len] == ',') {
        if (cmd == ANDROID_RB_POWEROFF &&
            !strcmp(&command[len + 1], "userrequested")) {
            // The shutdown reason is PowerManager.SHUTDOWN_USER_REQUESTED.
            // Run fsck once the file system is remounted in read-only mode.
            callback_on_ro_remount = unmount_and_fsck;
        } else if (cmd == ANDROID_RB_RESTART2) {
            reboot_target = &command[len + 1];
        }
    } else if (command[len] != '\0') {
        ERROR("powerctl: unrecognized reboot target '%s'\n", &command[len]);
        return -EINVAL;
    }

    return android_reboot_with_callback(cmd, 0, reboot_target,
                                        callback_on_ro_remount);
}

int do_trigger(const std::vector<std::string>& args)
{
    ActionManager::GetInstance().QueueEventTrigger(args[1]);
    return 0;
}

int do_symlink(const std::vector<std::string>& args)
{
    return symlink(args[1].c_str(), args[2].c_str());
}

int do_rm(const std::vector<std::string>& args)
{
    return unlink(args[1].c_str());
}

int do_rmdir(const std::vector<std::string>& args)
{
    return rmdir(args[1].c_str());
}

int do_sysclktz(const std::vector<std::string>& args)
{
    struct timezone tz;

    if (args.size() != 2)
        return -1;

    memset(&tz, 0, sizeof(tz));
    tz.tz_minuteswest = std::stoi(args[1]);
    if (settimeofday(NULL, &tz))
        return -1;
    return 0;
}

int do_verity_load_state(const std::vector<std::string>& args) {
    int mode = -1;
    int rc = fs_mgr_load_verity_state(&mode);
    if (rc == 0 && mode == VERITY_MODE_LOGGING) {
        ActionManager::GetInstance().QueueEventTrigger("verity-logging");
    }
    return rc;
}

static void verity_update_property(fstab_rec *fstab, const char *mount_point, int mode, int status) {
    property_set(android::base::StringPrintf("partition.%s.verified", mount_point).c_str(),
                 android::base::StringPrintf("%d", mode).c_str());
}

int do_verity_update_state(const std::vector<std::string>& args) {
    return fs_mgr_update_verity_state(verity_update_property);
}

int do_write(const std::vector<std::string>& args)
{
    const char* path = args[1].c_str();
    const char* value = args[2].c_str();
    return write_file(path, value);
}

int do_copy(const std::vector<std::string>& args)
{
    char *buffer = NULL;
    int rc = 0;
    int fd1 = -1, fd2 = -1;
    struct stat info;
    int brtw, brtr;
    char *p;

    if (args.size() != 3)
        return -1;

    if (stat(args[1].c_str(), &info) < 0)
        return -1;

    if ((fd1 = open(args[1].c_str(), O_RDONLY|O_CLOEXEC)) < 0)
        goto out_err;

    if ((fd2 = open(args[2].c_str(), O_WRONLY|O_CREAT|O_TRUNC|O_CLOEXEC, 0660)) < 0)
        goto out_err;

    if (!(buffer = (char*) malloc(info.st_size)))
        goto out_err;

    p = buffer;
    brtr = info.st_size;
    while(brtr) {
        rc = read(fd1, p, brtr);
        if (rc < 0)
            goto out_err;
        if (rc == 0)
            break;
        p += rc;
        brtr -= rc;
    }

    p = buffer;
    brtw = info.st_size;
    while(brtw) {
        rc = write(fd2, p, brtw);
        if (rc < 0)
            goto out_err;
        if (rc == 0)
            break;
        p += rc;
        brtw -= rc;
    }

    rc = 0;
    goto out;
out_err:
    rc = -1;
out:
    if (buffer)
        free(buffer);
    if (fd1 >= 0)
        close(fd1);
    if (fd2 >= 0)
        close(fd2);
    return rc;
}

int do_chown(const std::vector<std::string>& args) {
    /* GID is optional. */
    if (args.size() == 3) {
        if (lchown(args[2].c_str(), decode_uid(args[1].c_str()), -1) == -1)
            return -errno;
    } else if (args.size() == 4) {
        if (lchown(args[3].c_str(), decode_uid(args[1].c_str()),
                   decode_uid(args[2].c_str())) == -1)
            return -errno;
    } else {
        return -1;
    }
    return 0;
}

static mode_t get_mode(const char *s) {
    mode_t mode = 0;
    while (*s) {
        if (*s >= '0' && *s <= '7') {
            mode = (mode<<3) | (*s-'0');
        } else {
            return -1;
        }
        s++;
    }
    return mode;
}

int do_chmod(const std::vector<std::string>& args) {
    mode_t mode = get_mode(args[1].c_str());
    if (fchmodat(AT_FDCWD, args[2].c_str(), mode, AT_SYMLINK_NOFOLLOW) < 0) {
        return -errno;
    }
    return 0;
}

int do_restorecon(const std::vector<std::string>& args) {
    int ret = 0;

    for (auto it = std::next(args.begin()); it != args.end(); ++it) {
        if (restorecon(it->c_str()) < 0)
            ret = -errno;
    }
    return ret;
}

int do_restorecon_recursive(const std::vector<std::string>& args) {
    int ret = 0;

    for (auto it = std::next(args.begin()); it != args.end(); ++it) {
        if (restorecon_recursive(it->c_str()) < 0)
            ret = -errno;
    }
    return ret;
}

int do_loglevel(const std::vector<std::string>& args) {
    if (args.size() != 2) {
        ERROR("loglevel: missing argument\n");
        return -EINVAL;
    }

    int log_level = std::stoi(args[1]);
    if (log_level < KLOG_ERROR_LEVEL || log_level > KLOG_DEBUG_LEVEL) {
        ERROR("loglevel: invalid log level'%d'\n", log_level);
        return -EINVAL;
    }
    klog_set_level(log_level);
    return 0;
}

int do_load_persist_props(const std::vector<std::string>& args) {
    if (args.size() == 1) {
        load_persist_props();
        return 0;
    }
    return -1;
}

<<<<<<< HEAD
int do_load_system_props(int nargs, char **args) {
    if (nargs == 1) {
        load_system_props();
=======
int do_load_all_props(const std::vector<std::string>& args) {
    if (args.size() == 1) {
        load_all_props();
>>>>>>> 0070026c
        return 0;
    }
    return -1;
}

int do_wait(const std::vector<std::string>& args)
{
    if (args.size() == 2) {
        return wait_for_file(args[1].c_str(), COMMAND_RETRY_TIMEOUT);
    } else if (args.size() == 3) {
        return wait_for_file(args[1].c_str(), std::stoi(args[2]));
    } else
        return -1;
}

/*
 * Callback to make a directory from the ext4 code
 */
static int do_installkeys_ensure_dir_exists(const char* dir)
{
    if (make_dir(dir, 0700) && errno != EEXIST) {
        return -1;
    }

    return 0;
}

<<<<<<< HEAD
static bool is_file_crypto() {
    std::string value = property_get("ro.crypto.type");
    return value == "file";
}

int do_installkey(int nargs, char **args)
=======
int do_installkey(const std::vector<std::string>& args)
>>>>>>> 0070026c
{
    if (args.size() != 2) {
        return -1;
    }
    if (!is_file_crypto()) {
        return 0;
    }
<<<<<<< HEAD
    return e4crypt_create_device_key(args[1],
=======

    return e4crypt_create_device_key(args[1].c_str(),
>>>>>>> 0070026c
                                     do_installkeys_ensure_dir_exists);
}

int do_setusercryptopolicies(int nargs, char **args)
{
    if (nargs != 2) {
        return -1;
    }
    if (!is_file_crypto()) {
        return 0;
    }
    return e4crypt_set_user_crypto_policies(args[1]);
}<|MERGE_RESOLUTION|>--- conflicted
+++ resolved
@@ -833,15 +833,9 @@
     return -1;
 }
 
-<<<<<<< HEAD
-int do_load_system_props(int nargs, char **args) {
-    if (nargs == 1) {
+int do_load_system_props(const std::vector<std::string>& args) {
+    if (args.size() == 1) {
         load_system_props();
-=======
-int do_load_all_props(const std::vector<std::string>& args) {
-    if (args.size() == 1) {
-        load_all_props();
->>>>>>> 0070026c
         return 0;
     }
     return -1;
@@ -869,16 +863,12 @@
     return 0;
 }
 
-<<<<<<< HEAD
 static bool is_file_crypto() {
     std::string value = property_get("ro.crypto.type");
     return value == "file";
 }
 
-int do_installkey(int nargs, char **args)
-=======
 int do_installkey(const std::vector<std::string>& args)
->>>>>>> 0070026c
 {
     if (args.size() != 2) {
         return -1;
@@ -886,22 +876,17 @@
     if (!is_file_crypto()) {
         return 0;
     }
-<<<<<<< HEAD
-    return e4crypt_create_device_key(args[1],
-=======
-
     return e4crypt_create_device_key(args[1].c_str(),
->>>>>>> 0070026c
                                      do_installkeys_ensure_dir_exists);
 }
 
-int do_setusercryptopolicies(int nargs, char **args)
-{
-    if (nargs != 2) {
+int do_setusercryptopolicies(const std::vector<std::string>& args)
+{
+    if (args.size() != 2) {
         return -1;
     }
     if (!is_file_crypto()) {
         return 0;
     }
-    return e4crypt_set_user_crypto_policies(args[1]);
+    return e4crypt_set_user_crypto_policies(args[1].c_str());
 }