--- conflicted
+++ resolved
@@ -361,7 +361,6 @@
 
 # Define TCP buffer sizes for various networks
 #   ReadMin, ReadInitial, ReadMax, WriteMin, WriteInitial, WriteMax,
-<<<<<<< HEAD
     setprop net.tcp.buffersize.default  4096,87380,110208,4096,16384,110208
     setprop net.tcp.buffersize.wifi     524288,1048576,2097152,262144,524288,1048576
     setprop net.tcp.buffersize.ethernet 524288,1048576,3145728,524288,1048576,2097152
@@ -374,19 +373,6 @@
     setprop net.tcp.buffersize.edge     4093,26280,35040,4096,16384,35040
     setprop net.tcp.buffersize.gprs     4092,8760,11680,4096,8760,11680
     setprop net.tcp.buffersize.evdo     4094,87380,262144,4096,16384,262144
-=======
-    setprop net.tcp.buffersize.default 4096,87380,110208,4096,16384,110208
-    setprop net.tcp.buffersize.wifi    524288,1048576,2097152,262144,524288,1048576
-    setprop net.tcp.buffersize.lte     524288,1048576,2097152,262144,524288,1048576
-    setprop net.tcp.buffersize.umts    4094,87380,110208,4096,16384,110208
-    setprop net.tcp.buffersize.hspa    4094,87380,262144,4096,16384,262144
-    setprop net.tcp.buffersize.hsupa   4094,87380,262144,4096,16384,262144
-    setprop net.tcp.buffersize.hsdpa   4094,87380,262144,4096,16384,262144
-    setprop net.tcp.buffersize.hspap   4094,87380,1220608,4096,16384,1220608
-    setprop net.tcp.buffersize.edge    4093,26280,35040,4096,16384,35040
-    setprop net.tcp.buffersize.gprs    4092,8760,11680,4096,8760,11680
-    setprop net.tcp.buffersize.evdo    4094,87380,262144,4096,16384,262144
->>>>>>> 252d9030
 
     class_start core
     class_start main
