/*
 * Copyright (C) 2014 The Android Open Source Project
 *
 * Licensed under the Apache License, Version 2.0 (the "License");
 * you may not use this file except in compliance with the License.
 * You may obtain a copy of the License at
 *
 *      http://www.apache.org/licenses/LICENSE-2.0
 *
 * Unless required by applicable law or agreed to in writing, software
 * distributed under the License is distributed on an "AS IS" BASIS,
 * WITHOUT WARRANTIES OR CONDITIONS OF ANY KIND, either express or implied.
 * See the License for the specific language governing permissions and
 * limitations under the License.
 */

#include <ctype.h>
#include <errno.h>
#include <stdio.h>
#include <stdlib.h>
#include <string.h>
#include <sys/mount.h>
#include <unistd.h>

#include "fs_mgr_priv.h"

struct fs_mgr_flag_values {
    char *key_loc;
    char *verity_loc;
    long long part_length;
    char *label;
    int partnum;
    int swap_prio;
    int max_comp_streams;
    unsigned int zram_size;
    uint64_t reserved_size;
    unsigned int file_encryption_mode;
};

struct flag_list {
    const char *name;
    unsigned int flag;
};

static struct flag_list mount_flags[] = {
    { "noatime",    MS_NOATIME },
    { "noexec",     MS_NOEXEC },
    { "nosuid",     MS_NOSUID },
    { "nodev",      MS_NODEV },
    { "nodiratime", MS_NODIRATIME },
    { "ro",         MS_RDONLY },
    { "rw",         0 },
    { "remount",    MS_REMOUNT },
    { "bind",       MS_BIND },
    { "rec",        MS_REC },
    { "unbindable", MS_UNBINDABLE },
    { "private",    MS_PRIVATE },
    { "slave",      MS_SLAVE },
    { "shared",     MS_SHARED },
    { "defaults",   0 },
    { 0,            0 },
};

static struct flag_list fs_mgr_flags[] = {
    { "wait",        MF_WAIT },
    { "check",       MF_CHECK },
    { "encryptable=",MF_CRYPT },
    { "forceencrypt=",MF_FORCECRYPT },
    { "fileencryption=",MF_FILEENCRYPTION },
    { "forcefdeorfbe=",MF_FORCEFDEORFBE },
    { "nonremovable",MF_NONREMOVABLE },
    { "voldmanaged=",MF_VOLDMANAGED},
    { "length=",     MF_LENGTH },
    { "recoveryonly",MF_RECOVERYONLY },
    { "swapprio=",   MF_SWAPPRIO },
    { "zramsize=",   MF_ZRAMSIZE },
<<<<<<< HEAD
    { "max_comp_streams=",   MF_MAX_COMP_STREAMS },
=======
    { "verifyatboot", MF_VERIFYATBOOT },
>>>>>>> 34543c03
    { "verify",      MF_VERIFY },
    { "noemulatedsd", MF_NOEMULATEDSD },
    { "notrim",       MF_NOTRIM },
    { "formattable", MF_FORMATTABLE },
    { "slotselect",  MF_SLOTSELECT },
    { "nofail",      MF_NOFAIL },
    { "latemount",   MF_LATEMOUNT },
    { "reservedsize=", MF_RESERVEDSIZE },
    { "defaults",    0 },
    { 0,             0 },
};

#define EM_SOFTWARE 1
#define EM_ICE      2

static struct flag_list encryption_modes[] = {
    {"software", EM_SOFTWARE},
    {"ice", EM_ICE},
    {0, 0}
};

static uint64_t calculate_zram_size(unsigned int percentage)
{
    uint64_t total;

    total  = sysconf(_SC_PHYS_PAGES);
    total *= percentage;
    total /= 100;

    total *= sysconf(_SC_PAGESIZE);

    return total;
}

static uint64_t parse_size(const char *arg)
{
    char *endptr;
    uint64_t size = strtoull(arg, &endptr, 10);
    if (*endptr == 'k' || *endptr == 'K')
        size *= 1024LL;
    else if (*endptr == 'm' || *endptr == 'M')
        size *= 1024LL * 1024LL;
    else if (*endptr == 'g' || *endptr == 'G')
        size *= 1024LL * 1024LL * 1024LL;

    return size;
}

static int parse_flags(char *flags, struct flag_list *fl,
                       struct fs_mgr_flag_values *flag_vals,
                       char *fs_options, int fs_options_len)
{
    int f = 0;
    int i;
    char *p;
    char *savep;

    /* initialize flag values.  If we find a relevant flag, we'll
     * update the value */
    if (flag_vals) {
        memset(flag_vals, 0, sizeof(*flag_vals));
        flag_vals->partnum = -1;
        flag_vals->swap_prio = -1; /* negative means it wasn't specified. */
    }

    /* initialize fs_options to the null string */
    if (fs_options && (fs_options_len > 0)) {
        fs_options[0] = '\0';
    }

    p = strtok_r(flags, ",", &savep);
    while (p) {
        /* Look for the flag "p" in the flag list "fl"
         * If not found, the loop exits with fl[i].name being null.
         */
        for (i = 0; fl[i].name; i++) {
            if (!strncmp(p, fl[i].name, strlen(fl[i].name))) {
                f |= fl[i].flag;
                if ((fl[i].flag == MF_CRYPT) && flag_vals) {
                    /* The encryptable flag is followed by an = and the
                     * location of the keys.  Get it and return it.
                     */
                    flag_vals->key_loc = strdup(strchr(p, '=') + 1);
                } else if ((fl[i].flag == MF_VERIFY) && flag_vals) {
                    /* If the verify flag is followed by an = and the
                     * location for the verity state,  get it and return it.
                     */
                    char *start = strchr(p, '=');
                    if (start) {
                        flag_vals->verity_loc = strdup(start + 1);
                    }
                } else if ((fl[i].flag == MF_FORCECRYPT) && flag_vals) {
                    /* The forceencrypt flag is followed by an = and the
                     * location of the keys.  Get it and return it.
                     */
                    flag_vals->key_loc = strdup(strchr(p, '=') + 1);
                } else if ((fl[i].flag == MF_FORCEFDEORFBE) && flag_vals) {
                    /* The forcefdeorfbe flag is followed by an = and the
                     * location of the keys.  Get it and return it.
                     */
                    flag_vals->key_loc = strdup(strchr(p, '=') + 1);
                    flag_vals->file_encryption_mode = EM_SOFTWARE;
                } else if ((fl[i].flag == MF_FILEENCRYPTION) && flag_vals) {
                    /* The fileencryption flag is followed by an = and the
                     * type of the encryption.  Get it and return it.
                     */
                    const struct flag_list *j;
                    const char *mode = strchr(p, '=') + 1;
                    for (j = encryption_modes; j->name; ++j) {
                        if (!strcmp(mode, j->name)) {
                            flag_vals->file_encryption_mode = j->flag;
                        }
                    }
                    if (flag_vals->file_encryption_mode == 0) {
                        ERROR("Unknown file encryption mode: %s\n", mode);
                    }
                } else if ((fl[i].flag == MF_LENGTH) && flag_vals) {
                    /* The length flag is followed by an = and the
                     * size of the partition.  Get it and return it.
                     */
                    flag_vals->part_length = strtoll(strchr(p, '=') + 1, NULL, 0);
                } else if ((fl[i].flag == MF_VOLDMANAGED) && flag_vals) {
                    /* The voldmanaged flag is followed by an = and the
                     * label, a colon and the partition number or the
                     * word "auto", e.g.
                     *   voldmanaged=sdcard:3
                     * Get and return them.
                     */
                    char *label_start;
                    char *label_end;
                    char *part_start;

                    label_start = strchr(p, '=') + 1;
                    label_end = strchr(p, ':');
                    if (label_end) {
                        flag_vals->label = strndup(label_start,
                                                   (int) (label_end - label_start));
                        part_start = strchr(p, ':') + 1;
                        if (!strcmp(part_start, "auto")) {
                            flag_vals->partnum = -1;
                        } else {
                            flag_vals->partnum = strtol(part_start, NULL, 0);
                        }
                    } else {
                        ERROR("Warning: voldmanaged= flag malformed\n");
                    }
                } else if ((fl[i].flag == MF_SWAPPRIO) && flag_vals) {
                    flag_vals->swap_prio = strtoll(strchr(p, '=') + 1, NULL, 0);
                } else if ((fl[i].flag == MF_MAX_COMP_STREAMS) && flag_vals) {
                    flag_vals->max_comp_streams = strtoll(strchr(p, '=') + 1, NULL, 0);
                } else if ((fl[i].flag == MF_ZRAMSIZE) && flag_vals) {
                    int is_percent = !!strrchr(p, '%');
                    unsigned int val = strtoll(strchr(p, '=') + 1, NULL, 0);
                    if (is_percent)
                        flag_vals->zram_size = calculate_zram_size(val);
                    else
                        flag_vals->zram_size = val;
                } else if ((fl[i].flag == MF_RESERVEDSIZE) && flag_vals) {
                    /* The reserved flag is followed by an = and the
                     * reserved size of the partition.  Get it and return it.
                     */
                    flag_vals->reserved_size = parse_size(strchr(p, '=') + 1);
                }
                break;
            }
        }

        if (!fl[i].name) {
            if (fs_options) {
                /* It's not a known flag, so it must be a filesystem specific
                 * option.  Add it to fs_options if it was passed in.
                 */
                strlcat(fs_options, p, fs_options_len);
                strlcat(fs_options, ",", fs_options_len);
            } else {
                /* fs_options was not passed in, so if the flag is unknown
                 * it's an error.
                 */
                ERROR("Warning: unknown flag %s\n", p);
            }
        }
        p = strtok_r(NULL, ",", &savep);
    }

    if (fs_options && fs_options[0]) {
        /* remove the last trailing comma from the list of options */
        fs_options[strlen(fs_options) - 1] = '\0';
    }

    return f;
}

struct fstab *fs_mgr_read_fstab_file(FILE *fstab_file)
{
    int cnt, entries;
    ssize_t len;
    size_t alloc_len = 0;
    char *line = NULL;
    const char *delim = " \t";
    char *save_ptr, *p;
    struct fstab *fstab = NULL;
    struct fs_mgr_flag_values flag_vals;
#define FS_OPTIONS_LEN 1024
    char tmp_fs_options[FS_OPTIONS_LEN];

    entries = 0;
    while ((len = getline(&line, &alloc_len, fstab_file)) != -1) {
        /* if the last character is a newline, shorten the string by 1 byte */
        if (line[len - 1] == '\n') {
            line[len - 1] = '\0';
        }
        /* Skip any leading whitespace */
        p = line;
        while (isspace(*p)) {
            p++;
        }
        /* ignore comments or empty lines */
        if (*p == '#' || *p == '\0')
            continue;
        entries++;
    }

    if (!entries) {
        ERROR("No entries found in fstab\n");
        goto err;
    }

    /* Allocate and init the fstab structure */
    fstab = calloc(1, sizeof(struct fstab));
    fstab->num_entries = entries;
    fstab->recs = calloc(fstab->num_entries, sizeof(struct fstab_rec));

    fseek(fstab_file, 0, SEEK_SET);

    cnt = 0;
    while ((len = getline(&line, &alloc_len, fstab_file)) != -1) {
        /* if the last character is a newline, shorten the string by 1 byte */
        if (line[len - 1] == '\n') {
            line[len - 1] = '\0';
        }

        /* Skip any leading whitespace */
        p = line;
        while (isspace(*p)) {
            p++;
        }
        /* ignore comments or empty lines */
        if (*p == '#' || *p == '\0')
            continue;

        /* If a non-comment entry is greater than the size we allocated, give an
         * error and quit.  This can happen in the unlikely case the file changes
         * between the two reads.
         */
        if (cnt >= entries) {
            ERROR("Tried to process more entries than counted\n");
            break;
        }

        if (!(p = strtok_r(line, delim, &save_ptr))) {
            ERROR("Error parsing mount source\n");
            goto err;
        }
        fstab->recs[cnt].blk_device = strdup(p);

        if (!(p = strtok_r(NULL, delim, &save_ptr))) {
            ERROR("Error parsing mount_point\n");
            goto err;
        }
        fstab->recs[cnt].mount_point = strdup(p);

        if (!(p = strtok_r(NULL, delim, &save_ptr))) {
            ERROR("Error parsing fs_type\n");
            goto err;
        }
        fstab->recs[cnt].fs_type = strdup(p);

        if (!(p = strtok_r(NULL, delim, &save_ptr))) {
            ERROR("Error parsing mount_flags\n");
            goto err;
        }
        tmp_fs_options[0] = '\0';
        fstab->recs[cnt].flags = parse_flags(p, mount_flags, NULL,
                                       tmp_fs_options, FS_OPTIONS_LEN);

        /* fs_options are optional */
        if (tmp_fs_options[0]) {
            fstab->recs[cnt].fs_options = strdup(tmp_fs_options);
        } else {
            fstab->recs[cnt].fs_options = NULL;
        }

        if (!(p = strtok_r(NULL, delim, &save_ptr))) {
            ERROR("Error parsing fs_mgr_options\n");
            goto err;
        }
        fstab->recs[cnt].fs_mgr_flags = parse_flags(p, fs_mgr_flags,
                                                    &flag_vals, NULL, 0);
        fstab->recs[cnt].key_loc = flag_vals.key_loc;
        fstab->recs[cnt].verity_loc = flag_vals.verity_loc;
        fstab->recs[cnt].length = flag_vals.part_length;
        fstab->recs[cnt].label = flag_vals.label;
        fstab->recs[cnt].partnum = flag_vals.partnum;
        fstab->recs[cnt].swap_prio = flag_vals.swap_prio;
        fstab->recs[cnt].max_comp_streams = flag_vals.max_comp_streams;
        fstab->recs[cnt].zram_size = flag_vals.zram_size;
        fstab->recs[cnt].reserved_size = flag_vals.reserved_size;
        fstab->recs[cnt].file_encryption_mode = flag_vals.file_encryption_mode;
        cnt++;
    }
    /* If an A/B partition, modify block device to be the real block device */
    if (fs_mgr_update_for_slotselect(fstab) != 0) {
        ERROR("Error updating for slotselect\n");
        goto err;
    }
    free(line);
    return fstab;

err:
    free(line);
    if (fstab)
        fs_mgr_free_fstab(fstab);
    return NULL;
}

struct fstab *fs_mgr_read_fstab(const char *fstab_path)
{
    FILE *fstab_file;
    struct fstab *fstab;

    fstab_file = fopen(fstab_path, "r");
    if (!fstab_file) {
        ERROR("Cannot open file %s\n", fstab_path);
        return NULL;
    }
    fstab = fs_mgr_read_fstab_file(fstab_file);
    if (fstab) {
        fstab->fstab_filename = strdup(fstab_path);
    }
    fclose(fstab_file);
    return fstab;
}

void fs_mgr_free_fstab(struct fstab *fstab)
{
    int i;

    if (!fstab) {
        return;
    }

    for (i = 0; i < fstab->num_entries; i++) {
        /* Free the pointers return by strdup(3) */
        free(fstab->recs[i].blk_device);
        free(fstab->recs[i].mount_point);
        free(fstab->recs[i].fs_type);
        free(fstab->recs[i].fs_options);
        free(fstab->recs[i].key_loc);
        free(fstab->recs[i].label);
    }

    /* Free the fstab_recs array created by calloc(3) */
    free(fstab->recs);

    /* Free the fstab filename */
    free(fstab->fstab_filename);

    /* Free fstab */
    free(fstab);
}

/* Add an entry to the fstab, and return 0 on success or -1 on error */
int fs_mgr_add_entry(struct fstab *fstab,
                     const char *mount_point, const char *fs_type,
                     const char *blk_device)
{
    struct fstab_rec *new_fstab_recs;
    int n = fstab->num_entries;

    new_fstab_recs = (struct fstab_rec *)
                     realloc(fstab->recs, sizeof(struct fstab_rec) * (n + 1));

    if (!new_fstab_recs) {
        return -1;
    }

    /* A new entry was added, so initialize it */
     memset(&new_fstab_recs[n], 0, sizeof(struct fstab_rec));
     new_fstab_recs[n].mount_point = strdup(mount_point);
     new_fstab_recs[n].fs_type = strdup(fs_type);
     new_fstab_recs[n].blk_device = strdup(blk_device);
     new_fstab_recs[n].length = 0;

     /* Update the fstab struct */
     fstab->recs = new_fstab_recs;
     fstab->num_entries++;

     return 0;
}

/*
 * Returns the 1st matching fstab_rec that follows the start_rec.
 * start_rec is the result of a previous search or NULL.
 */
struct fstab_rec *fs_mgr_get_entry_for_mount_point_after(struct fstab_rec *start_rec, struct fstab *fstab, const char *path)
{
    int i;
    if (!fstab) {
        return NULL;
    }

    if (start_rec) {
        for (i = 0; i < fstab->num_entries; i++) {
            if (&fstab->recs[i] == start_rec) {
                i++;
                break;
            }
        }
    } else {
        i = 0;
    }
    for (; i < fstab->num_entries; i++) {
        int len = strlen(fstab->recs[i].mount_point);
        if (strncmp(path, fstab->recs[i].mount_point, len) == 0 &&
            (path[len] == '\0' || path[len] == '/')) {
            return &fstab->recs[i];
        }
    }
    return NULL;
}

/*
 * Returns the 1st matching mount point.
 * There might be more. To look for others, use fs_mgr_get_entry_for_mount_point_after()
 * and give the fstab_rec from the previous search.
 */
struct fstab_rec *fs_mgr_get_entry_for_mount_point(struct fstab *fstab, const char *path)
{
    return fs_mgr_get_entry_for_mount_point_after(NULL, fstab, path);
}

int fs_mgr_is_voldmanaged(const struct fstab_rec *fstab)
{
    return fstab->fs_mgr_flags & MF_VOLDMANAGED;
}

int fs_mgr_is_nonremovable(const struct fstab_rec *fstab)
{
    return fstab->fs_mgr_flags & MF_NONREMOVABLE;
}

int fs_mgr_is_verified(const struct fstab_rec *fstab)
{
    return fstab->fs_mgr_flags & MF_VERIFY;
}

int fs_mgr_is_encryptable(const struct fstab_rec *fstab)
{
    return fstab->fs_mgr_flags & (MF_CRYPT | MF_FORCECRYPT | MF_FORCEFDEORFBE);
}

int fs_mgr_is_file_encrypted(const struct fstab_rec *fstab)
{
    return fstab->fs_mgr_flags & MF_FILEENCRYPTION;
}

const char* fs_mgr_get_file_encryption_mode(const struct fstab_rec *fstab)
{
    const struct flag_list *j;
    for (j = encryption_modes; j->name; ++j) {
        if (fstab->file_encryption_mode == j->flag) {
            return j->name;
        }
    }
    return NULL;
}

int fs_mgr_is_convertible_to_fbe(const struct fstab_rec *fstab)
{
    return fstab->fs_mgr_flags & MF_FORCEFDEORFBE;
}

int fs_mgr_is_noemulatedsd(const struct fstab_rec *fstab)
{
    return fstab->fs_mgr_flags & MF_NOEMULATEDSD;
}

int fs_mgr_is_notrim(struct fstab_rec *fstab)
{
    return fstab->fs_mgr_flags & MF_NOTRIM;
}

int fs_mgr_is_formattable(struct fstab_rec *fstab)
{
    return fstab->fs_mgr_flags & (MF_FORMATTABLE);
}

int fs_mgr_is_slotselect(struct fstab_rec *fstab)
{
    return fstab->fs_mgr_flags & MF_SLOTSELECT;
}

int fs_mgr_is_nofail(struct fstab_rec *fstab)
{
    return fstab->fs_mgr_flags & MF_NOFAIL;
}

int fs_mgr_is_latemount(struct fstab_rec *fstab)
{
    return fstab->fs_mgr_flags & MF_LATEMOUNT;
}<|MERGE_RESOLUTION|>--- conflicted
+++ resolved
@@ -74,11 +74,8 @@
     { "recoveryonly",MF_RECOVERYONLY },
     { "swapprio=",   MF_SWAPPRIO },
     { "zramsize=",   MF_ZRAMSIZE },
-<<<<<<< HEAD
     { "max_comp_streams=",   MF_MAX_COMP_STREAMS },
-=======
     { "verifyatboot", MF_VERIFYATBOOT },
->>>>>>> 34543c03
     { "verify",      MF_VERIFY },
     { "noemulatedsd", MF_NOEMULATEDSD },
     { "notrim",       MF_NOTRIM },
