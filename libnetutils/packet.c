--- conflicted
+++ resolved
@@ -40,11 +40,7 @@
 int fatal(const char*);
 
 int open_raw_socket(const char* ifname __unused, uint8_t hwaddr[ETH_ALEN], int if_index) {
-<<<<<<< HEAD
-    int s = socket(PF_PACKET, SOCK_DGRAM, 0);
-=======
     int s = socket(PF_PACKET, SOCK_DGRAM | SOCK_CLOEXEC, 0);
->>>>>>> 9e74fd9c
     if (s < 0) return fatal("socket(PF_PACKET)");
 
     struct sockaddr_ll bindaddr = {
