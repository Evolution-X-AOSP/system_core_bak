--- conflicted
+++ resolved
@@ -73,18 +73,12 @@
 include $(CLEAR_VARS)
 LOCAL_SRC_FILES += $(generic_src_files) $(x86_src_files)
 LOCAL_CFLAGS += -DCORKSCREW_HAVE_ARCH
-<<<<<<< HEAD
-LOCAL_SHARED_LIBRARIES += libgccdemangle
 LOCAL_STATIC_LIBRARIES += libcutils liblog
-LOCAL_LDLIBS += -ldl -lrt
-=======
-LOCAL_STATIC_LIBRARIES += libcutils
 LOCAL_LDLIBS += -ldl
 ifeq ($(HOST_OS),linux)
   LOCAL_SHARED_LIBRARIES += libgccdemangle # TODO: is this even needed on Linux?
   LOCAL_LDLIBS += -lrt
 endif
->>>>>>> 07db2970
 LOCAL_CFLAGS += -std=gnu99 -Werror
 LOCAL_MODULE := libcorkscrew
 LOCAL_MODULE_TAGS := optional
